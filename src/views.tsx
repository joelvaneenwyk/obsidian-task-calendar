import { Model } from 'backbone';
import { ItemView, Notice, WorkspaceLeaf } from 'obsidian';
import { ObsidianBridge } from 'tasks-timeline/obsidian-bridge';
import { ObsidianTaskAdapter } from 'tasks-timeline/task-adapter';
import { createRoot, Root } from 'react-dom/client';
import { TaskDataModel } from 'utils/tasks';
import { defaultUserOptions, UserOption } from './settings';

export const CALENDAR_VIEW = 'tasks_calendar_view';
export const TIMELINE_VIEW = 'tasks_timeline_view';

export abstract class BaseTasksView extends ItemView {
  protected root?: Root;

  constructor(leaf: WorkspaceLeaf) {
    super(leaf);
  }
}

export class TasksTimelineView extends BaseTasksView {
<<<<<<< HEAD
    private taskListModel = new Model({
        taskList: [] as TaskDataModel[],
    });

    private isReloading: boolean = false;
    private userOptionModel = new Model({ ...defaultUserOptions });
    static view: TasksTimelineView | null = null;
    constructor(leaf: WorkspaceLeaf) {
        super(leaf);

        this.parseTasks = this.parseTasks.bind(this);
        this.onReloadTasks = this.onReloadTasks.bind(this);
        this.onUpdateOptions = this.onUpdateOptions.bind(this);
        TasksTimelineView.view = this;
        //this.userOptionModel.set({ ...defaultUserOptions });
    }

    async onOpen(): Promise<void> {

        this.registerEvent(this.app.metadataCache.on('resolved', this.onReloadTasks));
        this.registerEvent(this.app.workspace.on("window-open", this.onReloadTasks));

        const { containerEl } = this;
        const container = containerEl.children[1];

        container.empty();
        this.root = createRoot(container);
        this.root.render(
            <ObsidianBridge plugin={this} userOptionModel={this.userOptionModel} taskListModel={this.taskListModel} />
        )

    }

    async onClose(): Promise<void> {
        // this.app.metadataCache.off('resolved', this.onReloadTasks);
    }

    onUpdateOptions(opt: UserOption) {
        this.userOptionModel.clear();
        this.userOptionModel.set({ ...opt });
        this.onReloadTasks();
    }

    async onReloadTasks() {
        if (this.isReloading) {
            return;
        }
        this.isReloading = true;
        const fileExcludeFilter = this.userOptionModel.get("excludePaths") || [];
        const fileIncludeFilter = this.userOptionModel.get("includePaths") || [];
        const fileIncludeTagsFilter = this.userOptionModel.get("fileIncludeTags") || [];
        const fileExcludeTagsFilter = this.userOptionModel.get("fileExcludeTags") || [];
        const adapter = new ObsidianTaskAdapter(this.app);
        adapter.generateTasksList(fileIncludeFilter, fileExcludeFilter, fileIncludeTagsFilter, fileExcludeTagsFilter)
            .then(() => {
                const taskList = adapter.getTaskList();
                const taskListPromise = this.parseTasks(taskList)
                taskListPromise.then(tasks => {
                    tasks = this.filterTasks(tasks);
                    const taskfiles = this.userOptionModel.get("taskFiles");
                    /*tasks.forEach(t => {
                        if (taskfiles?.contains(t.path)) return;
                        taskfiles?.push(t.path);
                    })*/
                    this.taskListModel.set({ taskList: tasks });
                    this.userOptionModel.set({ taskFiles: taskfiles || [] });
                }).catch(reason => { new Notice("Error when parsing task items: " + reason, 5000); throw reason; });
            })
            .catch(reason => { new Notice("Error when generating tasks from files: " + reason, 5000); throw reason; })
            .finally(() => this.isReloading = false);
=======
  private taskListModel = new Model({
    taskList: [] as TaskDataModel[]
  });
  private userOptionModel = new Model({ ...defaultUserOptions });
  private _taskAdapter: ObsidianTaskAdapter;
  private static _activeTasksTimelineView?: TasksTimelineView;

  constructor(leaf: WorkspaceLeaf) {
    super(leaf);

    TasksTimelineView._activeTasksTimelineView = this;
    this.onReloadTasks = this.onReloadTasks.bind(this);
    this.onUpdateOptions = this.onUpdateOptions.bind(this);

    this._taskAdapter = new ObsidianTaskAdapter(this.app);
  }

  public static getActiveView(): TasksTimelineView | undefined {
    return TasksTimelineView._activeTasksTimelineView;
  }

  protected async onOpen() {
    this.registerEvent(this.app.metadataCache.on('resolved', this.onReloadTasks));
    this.registerEvent(this.app.workspace.on('window-open', this.onReloadTasks));

    const { containerEl } = this;
    const container = containerEl.children[1];

    container.empty();
    this.root = createRoot(container);
    this.root.render(
      <ObsidianBridge plugin={this} userOptionModel={this.userOptionModel} taskListModel={this.taskListModel} />
    );
  }

  protected async onClose() {
    this.app.metadataCache.off('resolved', this.onReloadTasks);
    this.app.workspace.off('window-open', this.onReloadTasks);
  }

  public async onUpdateOptions(opt: UserOption) {
    this.userOptionModel.clear();
    this.userOptionModel.set({ ...opt });
    await this.onReloadTasks();
  }

  public get fileIncludeFilter(): string[] {
    return this.userOptionModel.get('includePaths') || [];
  }

  public get fileExcludeFilter(): string[] {
    return this.userOptionModel.get('excludePaths') || [];
  }

  public get fileIncludeTagsFilter(): string[] {
    return this.userOptionModel.get('fileIncludeTags') || [];
  }

  public get fileExcludeTagsFilter(): string[] {
    return this.userOptionModel.get('fileExcludeTags') || [];
  }

  private get options(): Partial<UserOption> {
    return {
      dailyNoteFormat: this.userOptionModel.get('dailyNoteFormat'),
      filterEmpty: this.userOptionModel.get('filterEmpty'),
      forward: this.userOptionModel.get('forward'),
      hideStatusTasks: this.userOptionModel.get('hideStatusTasks'),
      sort: this.userOptionModel.get('sort'),
      taskStatusOrder: this.userOptionModel.get('taskStatusOrder'),
      taskExcludeTags: this.userOptionModel.get('taskExcludeTags'),
      taskIncludeTags: this.userOptionModel.get('taskIncludeTags'),
      useExcludeTags: this.userOptionModel.get('useExcludeTags'),
      useIncludeTags: this.userOptionModel.get('useIncludeTags')
    };
  }

  /**
   * Reload/recreated tasks.
   *
   * NOTE: This was modified from original at https://github.com/Leonezz/obsidian-tasks-calendar-wrapper/blob/master/src/views.tsx
   */
  public async onReloadTasks() {
    try {
      const tasks = await this._taskAdapter.setTasks(
        this.fileIncludeFilter,
        this.fileExcludeFilter,
        this.fileIncludeTagsFilter,
        this.fileExcludeTagsFilter,
        this.options
      );

      if (tasks.length > 0) {
        this.taskListModel.set({ taskList: this._taskAdapter.tasks });
        this.userOptionModel.set({ taskFiles: this._taskAdapter.files });
        console.log(
          `Generated and parsed '${tasks.length}' calendar tasks. Total tasks: '${this._taskAdapter.tasks.length}'`
        );
      }
    } catch (error) {
      new Notice(`Error when generating tasks from files: ${error}`, 5000);
>>>>>>> dc8dd41b
    }
  }

<<<<<<< HEAD
    filterTasks(taskList: TaskDataModel[]) {
        return taskList
            /**
             * Status Filters
             */
            .filter((task: TaskDataModel) => {
                if (this.userOptionModel.get("hideStatusTasks")?.length === 0) return true;
                const hideStatusTasks = this.userOptionModel.get("hideStatusTasks");
                if (hideStatusTasks?.includes(task.statusMarker)) return false;
                if (hideStatusTasks?.some(m => TaskStatusMarkerMap[m as keyof typeof TaskStatusMarkerMap] === task.status)) return false;
                return true;
            })
            /**
             * Tag Filters
             */
            .filter((task) => {
                if (!this.userOptionModel.get("useIncludeTags")) return true;
                const tagIncludes = this.userOptionModel.get("taskIncludeTags");
                if (!tagIncludes) return true;
                if (tagIncludes.length === 0) return true;
                if (tagIncludes.some(tag => task.tags.includes(tag))) return true;
                return false;
            })
            .filter((task) => {
                if (!this.userOptionModel.get("useExcludeTags")) return true;
                const tagExcludes = this.userOptionModel.get("taskExcludeTags");
                if (!tagExcludes) return true;
                if (tagExcludes.length === 0) return true;
                if (tagExcludes.every(tag => !task.tags.includes(tag))) return true;
                return false;
            })
            /**
             * Filter empty
             */
            .filter((task: TaskDataModel) => {
                if (!this.userOptionModel.get("filterEmpty")) return true;
                return task.visual && task.visual.trim() !== "";
            })

    }

    async parseTasks(taskList: TaskDataModel[]): Promise<TaskDataModel[]> {

        const stautsOrder = this.userOptionModel.get("taskStatusOrder");

        const dailyNoteFormatParser = TaskMapable.dailyNoteTaskParser(
            this.userOptionModel.get("dailyNoteFormat"));

        const forward = this.userOptionModel.get("forward");
        /**
         * initial parsers
         */
        let taskListPromise: Promise<TaskDataModel>[] = taskList.map(async item => item)
            .map(TaskMapable.tasksPluginTaskParser)
            .map(TaskMapable.dataviewTaskParser)
            .map(dailyNoteFormatParser)
            .map(TaskMapable.tagsParser)
            .map(TaskMapable.remainderParser)
            .map(TaskMapable.postProcessor)
            //.map(TaskMapable.taskLinkParser)

            /**
             * Option Forward
             * Current behavior: show unplanned and overdue tasks in today's part.
             */
            .map(async (task: Promise<TaskDataModel>): Promise<TaskDataModel> => {
                return new Promise((resolve) => {
                    task.then(t => {
                        if (!forward) {
                            resolve(t);
                            return;
                        }
                        if (t.status === TaskStatus.unplanned) t.dates.set(TaskStatus.unplanned, moment())
                        else if (t.status === TaskStatus.done && !t.completion &&
                            !t.due && !t.start && !t.scheduled && !t.created) t.dates.set("done-unplanned", moment());
                        else if (t.status === TaskStatus.overdue &&
                            !TaskMapable.filterDate(moment())(t)) t.dates.set(TaskStatus.overdue, moment())
                        resolve(t);
                    })
                })
            })
            /**
             * Post processer
             */
            .map((task: Promise<TaskDataModel>) => {
                return new Promise(resolve => {
                    task.then(t => {
                        if (!stautsOrder) {
                            resolve(t);
                            return;
                        }
                        if (!stautsOrder.includes(t.status)) return t;
                        t.order = stautsOrder.indexOf(t.status) + 1;
                        resolve(t);
                    });
                });
            });

        if (this.userOptionModel.get("convert24HourTimePrefix")) {
            taskListPromise = taskListPromise.map((task: Promise<TaskDataModel>) => {
                return new Promise(resolve => {
                    task.then(t => {
                        if (!t.visual || t.visual.length < 5) {
                            resolve(t);
                            return;
                        }
                        const timePrefix = moment(t.visual.substring(0, 5), "HH:mm", true);
                        if (!timePrefix.isValid()) {
                            resolve(t);
                            return;
                        }
                        const updatedTimePrefix = timePrefix.format("h:mm a");
                        t.visual = updatedTimePrefix + t.visual.substring(5);
                        resolve(t);
                    });
                });
            });
        }

        return Promise.all(taskListPromise);
    }
=======
  getViewType(): string {
    return TIMELINE_VIEW;
  }
>>>>>>> dc8dd41b

  getDisplayText(): string {
    return '';
  }

  getIcon(): string {
    return 'calendar-clock';
  }
}<|MERGE_RESOLUTION|>--- conflicted
+++ resolved
@@ -18,78 +18,6 @@
 }
 
 export class TasksTimelineView extends BaseTasksView {
-<<<<<<< HEAD
-    private taskListModel = new Model({
-        taskList: [] as TaskDataModel[],
-    });
-
-    private isReloading: boolean = false;
-    private userOptionModel = new Model({ ...defaultUserOptions });
-    static view: TasksTimelineView | null = null;
-    constructor(leaf: WorkspaceLeaf) {
-        super(leaf);
-
-        this.parseTasks = this.parseTasks.bind(this);
-        this.onReloadTasks = this.onReloadTasks.bind(this);
-        this.onUpdateOptions = this.onUpdateOptions.bind(this);
-        TasksTimelineView.view = this;
-        //this.userOptionModel.set({ ...defaultUserOptions });
-    }
-
-    async onOpen(): Promise<void> {
-
-        this.registerEvent(this.app.metadataCache.on('resolved', this.onReloadTasks));
-        this.registerEvent(this.app.workspace.on("window-open", this.onReloadTasks));
-
-        const { containerEl } = this;
-        const container = containerEl.children[1];
-
-        container.empty();
-        this.root = createRoot(container);
-        this.root.render(
-            <ObsidianBridge plugin={this} userOptionModel={this.userOptionModel} taskListModel={this.taskListModel} />
-        )
-
-    }
-
-    async onClose(): Promise<void> {
-        // this.app.metadataCache.off('resolved', this.onReloadTasks);
-    }
-
-    onUpdateOptions(opt: UserOption) {
-        this.userOptionModel.clear();
-        this.userOptionModel.set({ ...opt });
-        this.onReloadTasks();
-    }
-
-    async onReloadTasks() {
-        if (this.isReloading) {
-            return;
-        }
-        this.isReloading = true;
-        const fileExcludeFilter = this.userOptionModel.get("excludePaths") || [];
-        const fileIncludeFilter = this.userOptionModel.get("includePaths") || [];
-        const fileIncludeTagsFilter = this.userOptionModel.get("fileIncludeTags") || [];
-        const fileExcludeTagsFilter = this.userOptionModel.get("fileExcludeTags") || [];
-        const adapter = new ObsidianTaskAdapter(this.app);
-        adapter.generateTasksList(fileIncludeFilter, fileExcludeFilter, fileIncludeTagsFilter, fileExcludeTagsFilter)
-            .then(() => {
-                const taskList = adapter.getTaskList();
-                const taskListPromise = this.parseTasks(taskList)
-                taskListPromise.then(tasks => {
-                    tasks = this.filterTasks(tasks);
-                    const taskfiles = this.userOptionModel.get("taskFiles");
-                    /*tasks.forEach(t => {
-                        if (taskfiles?.contains(t.path)) return;
-                        taskfiles?.push(t.path);
-                    })*/
-                    this.taskListModel.set({ taskList: tasks });
-                    this.userOptionModel.set({ taskFiles: taskfiles || [] });
-                }).catch(reason => { new Notice("Error when parsing task items: " + reason, 5000); throw reason; });
-            })
-            .catch(reason => { new Notice("Error when generating tasks from files: " + reason, 5000); throw reason; })
-            .finally(() => this.isReloading = false);
-=======
   private taskListModel = new Model({
     taskList: [] as TaskDataModel[]
   });
@@ -191,137 +119,12 @@
       }
     } catch (error) {
       new Notice(`Error when generating tasks from files: ${error}`, 5000);
->>>>>>> dc8dd41b
     }
   }
 
-<<<<<<< HEAD
-    filterTasks(taskList: TaskDataModel[]) {
-        return taskList
-            /**
-             * Status Filters
-             */
-            .filter((task: TaskDataModel) => {
-                if (this.userOptionModel.get("hideStatusTasks")?.length === 0) return true;
-                const hideStatusTasks = this.userOptionModel.get("hideStatusTasks");
-                if (hideStatusTasks?.includes(task.statusMarker)) return false;
-                if (hideStatusTasks?.some(m => TaskStatusMarkerMap[m as keyof typeof TaskStatusMarkerMap] === task.status)) return false;
-                return true;
-            })
-            /**
-             * Tag Filters
-             */
-            .filter((task) => {
-                if (!this.userOptionModel.get("useIncludeTags")) return true;
-                const tagIncludes = this.userOptionModel.get("taskIncludeTags");
-                if (!tagIncludes) return true;
-                if (tagIncludes.length === 0) return true;
-                if (tagIncludes.some(tag => task.tags.includes(tag))) return true;
-                return false;
-            })
-            .filter((task) => {
-                if (!this.userOptionModel.get("useExcludeTags")) return true;
-                const tagExcludes = this.userOptionModel.get("taskExcludeTags");
-                if (!tagExcludes) return true;
-                if (tagExcludes.length === 0) return true;
-                if (tagExcludes.every(tag => !task.tags.includes(tag))) return true;
-                return false;
-            })
-            /**
-             * Filter empty
-             */
-            .filter((task: TaskDataModel) => {
-                if (!this.userOptionModel.get("filterEmpty")) return true;
-                return task.visual && task.visual.trim() !== "";
-            })
-
-    }
-
-    async parseTasks(taskList: TaskDataModel[]): Promise<TaskDataModel[]> {
-
-        const stautsOrder = this.userOptionModel.get("taskStatusOrder");
-
-        const dailyNoteFormatParser = TaskMapable.dailyNoteTaskParser(
-            this.userOptionModel.get("dailyNoteFormat"));
-
-        const forward = this.userOptionModel.get("forward");
-        /**
-         * initial parsers
-         */
-        let taskListPromise: Promise<TaskDataModel>[] = taskList.map(async item => item)
-            .map(TaskMapable.tasksPluginTaskParser)
-            .map(TaskMapable.dataviewTaskParser)
-            .map(dailyNoteFormatParser)
-            .map(TaskMapable.tagsParser)
-            .map(TaskMapable.remainderParser)
-            .map(TaskMapable.postProcessor)
-            //.map(TaskMapable.taskLinkParser)
-
-            /**
-             * Option Forward
-             * Current behavior: show unplanned and overdue tasks in today's part.
-             */
-            .map(async (task: Promise<TaskDataModel>): Promise<TaskDataModel> => {
-                return new Promise((resolve) => {
-                    task.then(t => {
-                        if (!forward) {
-                            resolve(t);
-                            return;
-                        }
-                        if (t.status === TaskStatus.unplanned) t.dates.set(TaskStatus.unplanned, moment())
-                        else if (t.status === TaskStatus.done && !t.completion &&
-                            !t.due && !t.start && !t.scheduled && !t.created) t.dates.set("done-unplanned", moment());
-                        else if (t.status === TaskStatus.overdue &&
-                            !TaskMapable.filterDate(moment())(t)) t.dates.set(TaskStatus.overdue, moment())
-                        resolve(t);
-                    })
-                })
-            })
-            /**
-             * Post processer
-             */
-            .map((task: Promise<TaskDataModel>) => {
-                return new Promise(resolve => {
-                    task.then(t => {
-                        if (!stautsOrder) {
-                            resolve(t);
-                            return;
-                        }
-                        if (!stautsOrder.includes(t.status)) return t;
-                        t.order = stautsOrder.indexOf(t.status) + 1;
-                        resolve(t);
-                    });
-                });
-            });
-
-        if (this.userOptionModel.get("convert24HourTimePrefix")) {
-            taskListPromise = taskListPromise.map((task: Promise<TaskDataModel>) => {
-                return new Promise(resolve => {
-                    task.then(t => {
-                        if (!t.visual || t.visual.length < 5) {
-                            resolve(t);
-                            return;
-                        }
-                        const timePrefix = moment(t.visual.substring(0, 5), "HH:mm", true);
-                        if (!timePrefix.isValid()) {
-                            resolve(t);
-                            return;
-                        }
-                        const updatedTimePrefix = timePrefix.format("h:mm a");
-                        t.visual = updatedTimePrefix + t.visual.substring(5);
-                        resolve(t);
-                    });
-                });
-            });
-        }
-
-        return Promise.all(taskListPromise);
-    }
-=======
   getViewType(): string {
     return TIMELINE_VIEW;
   }
->>>>>>> dc8dd41b
 
   getDisplayText(): string {
     return '';
