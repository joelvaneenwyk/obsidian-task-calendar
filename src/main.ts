--- conflicted
+++ resolved
@@ -1,108 +1,72 @@
-import { Plugin } from 'obsidian';
-
-import { TasksTimelineView, TIMELINE_VIEW } from './views';
-
-import { TasksCalendarSettingTab, UserOption, UserOptions } from './settings';
-// Remember to rename these classes and interfaces!
-
-export default class TasksCalendarWrapper extends Plugin {
-<<<<<<< HEAD
-	userOptions: UserOption = {} as UserOption;
-	private userOptionsReloading = false;
-	async onload() {
-		await this.loadOptions();
-		this.registerView(
-			TIMELINE_VIEW,
-			(leaf) => {
-				const view = new TasksTimelineView(leaf);
-				view.onUpdateOptions({ ...this.userOptions });
-				return view;
-			}
-		);
-		this.app.workspace.onLayoutReady(async () => await this.activateView(TIMELINE_VIEW))
-		//this.app.workspace.getActiveViewOfType(TasksTimelineView)?.onUpdateOptions({ ...this.userOptions })
-		// This adds a simple command that can be triggered anywhere
-=======
-  userOptions: UserOptions = new UserOptions();
-
-  public get tasksTimelineView(): TasksTimelineView | null {
-    for (const leaf of this.app.workspace.getLeavesOfType(TIMELINE_VIEW)) {
-      if (leaf.view instanceof TasksTimelineView) {
-        return leaf.view;
-      }
-    }
-    return null;
-  }
-
-  async onload() {
-    await this.loadOptions();
-    this.registerView(TIMELINE_VIEW, (leaf) => new TasksTimelineView(leaf));
-
-    this.app.workspace.onLayoutReady(() => this.activateView(TIMELINE_VIEW));
->>>>>>> dc8dd41b
-
-    await this.tasksTimelineView?.onUpdateOptions(this.userOptions);
-
-    // This adds a simple command that can be triggered anywhere\
-    this.addCommand({
-      id: 'open-tasks-timeline-view',
-      name: 'Open Tasks Timeline View',
-      callback: () => this.activateView(TIMELINE_VIEW)
-    });
-
-    // This adds a settings tab so the user can configure various aspects of the plugin
-    this.addSettingTab(new TasksCalendarSettingTab(this.app, this));
-  }
-
-<<<<<<< HEAD
-	private updateOptions(updatedOpts: Partial<UserOption>) {
-		Object.assign(this.userOptions, { ...updatedOpts });
-		console.log(this.app.workspace.getLeavesOfType(TIMELINE_VIEW))
-		if (!this.userOptionsReloading) {
-			this.userOptionsReloading = true;
-			setTimeout(() => {
-				this.app.workspace.getLeavesOfType(TIMELINE_VIEW).forEach(leaf => {
-					if (leaf.view instanceof TasksTimelineView) {
-						leaf.view.onUpdateOptions({ ...this.userOptions });
-					}
-				});
-				this.userOptionsReloading = false;
-			}, 5000);
-		}
-	}
-=======
-  onunload() {
-    this.app.workspace.detachLeavesOfType(TIMELINE_VIEW);
-  }
->>>>>>> dc8dd41b
-
-  private async updateOptions(updatedOpts: Partial<UserOption>) {
-    this.userOptions.set(updatedOpts);
-    await this.tasksTimelineView?.onUpdateOptions(this.userOptions);
-  }
-
-  async loadOptions(): Promise<void> {
-    await this.updateOptions((await this.loadData()) as UserOption);
-  }
-
-  async writeOptions(changedOpts: Partial<UserOption>): Promise<void> {
-    await this.updateOptions(changedOpts);
-    await this.saveData(this.userOptions.data);
-  }
-
-  async activateView(type: string) {
-    if (type === TIMELINE_VIEW) {
-      this.app.workspace.detachLeavesOfType(type);
-      try {
-        await this.app.workspace.getRightLeaf(false).setViewState({
-          type: type,
-          active: true
-        });
-
-        this.app.workspace.revealLeaf(this.app.workspace.getLeavesOfType(type).first()!);
-      } catch (e) {
-        console.log(`[task-calendar] Failed to active view. ${e}`);
-      }
-    }
-  }
-}
+import { Plugin } from 'obsidian';
+
+import { TasksTimelineView, TIMELINE_VIEW } from './views';
+
+import { TasksCalendarSettingTab, UserOption, UserOptions } from './settings';
+// Remember to rename these classes and interfaces!
+
+export default class TasksCalendarWrapper extends Plugin {
+  userOptions: UserOptions = new UserOptions();
+
+  public get tasksTimelineView(): TasksTimelineView | null {
+    for (const leaf of this.app.workspace.getLeavesOfType(TIMELINE_VIEW)) {
+      if (leaf.view instanceof TasksTimelineView) {
+        return leaf.view;
+      }
+    }
+    return null;
+  }
+
+  async onload() {
+    await this.loadOptions();
+    this.registerView(TIMELINE_VIEW, (leaf) => new TasksTimelineView(leaf));
+
+    this.app.workspace.onLayoutReady(() => this.activateView(TIMELINE_VIEW));
+
+    await this.tasksTimelineView?.onUpdateOptions(this.userOptions);
+
+    // This adds a simple command that can be triggered anywhere\
+    this.addCommand({
+      id: 'open-tasks-timeline-view',
+      name: 'Open Tasks Timeline View',
+      callback: () => this.activateView(TIMELINE_VIEW)
+    });
+
+    // This adds a settings tab so the user can configure various aspects of the plugin
+    this.addSettingTab(new TasksCalendarSettingTab(this.app, this));
+  }
+
+  onunload() {
+    this.app.workspace.detachLeavesOfType(TIMELINE_VIEW);
+  }
+
+  private async updateOptions(updatedOpts: Partial<UserOption>) {
+    this.userOptions.set(updatedOpts);
+    await this.tasksTimelineView?.onUpdateOptions(this.userOptions);
+  }
+
+  async loadOptions(): Promise<void> {
+    await this.updateOptions((await this.loadData()) as UserOption);
+  }
+
+  async writeOptions(changedOpts: Partial<UserOption>): Promise<void> {
+    await this.updateOptions(changedOpts);
+    await this.saveData(this.userOptions.data);
+  }
+
+  async activateView(type: string) {
+    if (type === TIMELINE_VIEW) {
+      this.app.workspace.detachLeavesOfType(type);
+      try {
+        await this.app.workspace.getRightLeaf(false).setViewState({
+          type: type,
+          active: true
+        });
+
+        this.app.workspace.revealLeaf(this.app.workspace.getLeavesOfType(type).first()!);
+      } catch (e) {
+        console.log(`[task-calendar] Failed to active view. ${e}`);
+      }
+    }
+  }
+}